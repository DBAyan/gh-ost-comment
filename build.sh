--- conflicted
+++ resolved
@@ -18,11 +18,7 @@
   GOOS=$3
   GOARCH=$4
 
-<<<<<<< HEAD
-  if ! go version | egrep -q 'go(1\.1[23456])' ; then
-=======
   if ! go version | egrep -q 'go(1\.1[456])' ; then
->>>>>>> 34d1624d
     echo "go version must be 1.14 or above"
     exit 1
   fi
